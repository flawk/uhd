--- conflicted
+++ resolved
@@ -454,11 +454,7 @@
    // Readback mux 32 -- Slave #7
 
    //compatibility number -> increment when the fpga has been sufficiently altered
-<<<<<<< HEAD
-   localparam compat_num = {16'd10, 16'd0}; //major, minor
-=======
-   localparam compat_num = {16'd9, 16'd2}; //major, minor
->>>>>>> db1d63ec
+   localparam compat_num = {16'd10, 16'd1}; //major, minor
 
    wire [31:0] reg_test32;
 
