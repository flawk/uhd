//
// Copyright 2011-2012,2015 Ettus Research LLC
//
// This program is free software: you can redistribute it and/or modify
// it under the terms of the GNU General Public License as published by
// the Free Software Foundation, either version 3 of the License, or
// (at your option) any later version.
//
// This program is distributed in the hope that it will be useful,
// but WITHOUT ANY WARRANTY; without even the implied warranty of
// MERCHANTABILITY or FITNESS FOR A PARTICULAR PURPOSE.  See the
// GNU General Public License for more details.
//
// You should have received a copy of the GNU General Public License
// along with this program.  If not, see <http://www.gnu.org/licenses/>.
//

#include <boost/test/unit_test.hpp>
#include "../lib/transport/super_send_packet_handler.hpp"
#include <boost/shared_array.hpp>
#include <boost/bind.hpp>
#include <complex>
#include <vector>
#include <list>

#define BOOST_CHECK_TS_CLOSE(a, b) \
    BOOST_CHECK_CLOSE((a).get_real_secs(), (b).get_real_secs(), 0.001)

/***********************************************************************
 * A dummy managed send buffer for testing
 **********************************************************************/
class dummy_msb : public uhd::transport::managed_send_buffer{
public:
    void release(void){
        //NOP
    }

    sptr get_new(boost::shared_array<char> mem, size_t *len){
        _mem = mem;
        return make(this, mem.get(), *len);
    }

private:
    boost::shared_array<char> _mem;
};

/***********************************************************************
 * A dummy transport class to fill with fake data
 **********************************************************************/
class dummy_send_xport_class{
public:
    dummy_send_xport_class(const std::string &end){
        _end = end;
    }

    void pop_front_packet(
        uhd::transport::vrt::if_packet_info_t &ifpi
    ){
        ifpi.num_packet_words32 = _lens.front()/sizeof(boost::uint32_t);
        if (_end == "big"){
            uhd::transport::vrt::if_hdr_unpack_be(reinterpret_cast<boost::uint32_t *>(_mems.front().get()), ifpi);
        }
        if (_end == "little"){
            uhd::transport::vrt::if_hdr_unpack_le(reinterpret_cast<boost::uint32_t *>(_mems.front().get()), ifpi);
        }
        _mems.pop_front();
        _lens.pop_front();
    }

    uhd::transport::managed_send_buffer::sptr get_send_buff(double){
        _msbs.push_back(boost::shared_ptr<dummy_msb>(new dummy_msb()));
        _mems.push_back(boost::shared_array<char>(new char[1000]));
        _lens.push_back(1000);
        uhd::transport::managed_send_buffer::sptr mrb = _msbs.back()->get_new(_mems.back(), &_lens.back());
        return mrb;
    }

private:
    std::list<boost::shared_array<char> > _mems;
    std::list<size_t> _lens;
    std::vector<boost::shared_ptr<dummy_msb> > _msbs;
    std::string _end;
};

////////////////////////////////////////////////////////////////////////
BOOST_AUTO_TEST_CASE(test_sph_send_one_channel_one_packet_mode){
////////////////////////////////////////////////////////////////////////
    uhd::convert::id_type id;
    id.input_format = "fc32";
    id.num_inputs = 1;
    id.output_format = "sc16_item32_be";
    id.num_outputs = 1;

    dummy_send_xport_class dummy_send_xport("big");

    static const double TICK_RATE = 100e6;
    static const double SAMP_RATE = 10e6;
    static const size_t NUM_PKTS_TO_TEST = 30;

    //create the super send packet handler
    uhd::transport::sph::send_packet_handler handler(1);
    handler.set_vrt_packer(&uhd::transport::vrt::if_hdr_pack_be);
    handler.set_tick_rate(TICK_RATE);
    handler.set_samp_rate(SAMP_RATE);
    handler.set_xport_chan_get_buff(0, boost::bind(&dummy_send_xport_class::get_send_buff, &dummy_send_xport, _1));
    handler.set_converter(id);
    handler.set_max_samples_per_packet(20);

    //allocate metadata and buffer
    std::vector<std::complex<float> > buff(20);
    uhd::tx_metadata_t metadata;
    metadata.has_time_spec = true;
    metadata.time_spec = uhd::time_spec_t(0.0);

    //generate the test data
    for (size_t i = 0; i < NUM_PKTS_TO_TEST; i++){
        metadata.start_of_burst = (i == 0);
        metadata.end_of_burst = (i == NUM_PKTS_TO_TEST-1);
        const size_t num_sent = handler.send(
            &buff.front(), 10 + i%10, metadata, 1.0
        );
        BOOST_CHECK_EQUAL(num_sent, 10 + i%10);
        metadata.time_spec += uhd::time_spec_t(0, num_sent, SAMP_RATE);
    }

    //check the sent packets
    size_t num_accum_samps = 0;
    uhd::transport::vrt::if_packet_info_t ifpi;
    for (size_t i = 0; i < NUM_PKTS_TO_TEST; i++){
        std::cout << "data check " << i << std::endl;
        dummy_send_xport.pop_front_packet(ifpi);
        BOOST_CHECK_EQUAL(ifpi.num_payload_words32, 10+i%10);
        BOOST_CHECK(ifpi.has_tsf);
        BOOST_CHECK_EQUAL(ifpi.tsf, num_accum_samps*TICK_RATE/SAMP_RATE);
        BOOST_CHECK_EQUAL(ifpi.sob, i == 0);
        BOOST_CHECK_EQUAL(ifpi.eob, i == NUM_PKTS_TO_TEST-1);
        num_accum_samps += ifpi.num_payload_words32;
    }
}

////////////////////////////////////////////////////////////////////////
BOOST_AUTO_TEST_CASE(test_sph_send_one_channel_full_buffer_mode){
////////////////////////////////////////////////////////////////////////
    uhd::convert::id_type id;
    id.input_format = "fc32";
    id.num_inputs = 1;
    id.output_format = "sc16_item32_be";
    id.num_outputs = 1;

    dummy_send_xport_class dummy_send_xport("big");

    static const double TICK_RATE = 100e6;
    static const double SAMP_RATE = 10e6;
    static const size_t NUM_PKTS_TO_TEST = 30;

    //create the super send packet handler
    uhd::transport::sph::send_packet_handler handler(1);
    handler.set_vrt_packer(&uhd::transport::vrt::if_hdr_pack_be);
    handler.set_tick_rate(TICK_RATE);
    handler.set_samp_rate(SAMP_RATE);
    handler.set_xport_chan_get_buff(0, boost::bind(&dummy_send_xport_class::get_send_buff, &dummy_send_xport, _1));
    handler.set_converter(id);
    handler.set_max_samples_per_packet(20);

    //allocate metadata and buffer
    std::vector<std::complex<float> > buff(20*NUM_PKTS_TO_TEST);
    uhd::tx_metadata_t metadata;
    metadata.start_of_burst = true;
    metadata.end_of_burst = true;
    metadata.has_time_spec = true;
    metadata.time_spec = uhd::time_spec_t(0.0);

    //generate the test data
    const size_t num_sent = handler.send(
        &buff.front(), buff.size(), metadata, 1.0
    );
    BOOST_CHECK_EQUAL(num_sent, buff.size());

    //check the sent packets
    size_t num_accum_samps = 0;
    uhd::transport::vrt::if_packet_info_t ifpi;
    for (size_t i = 0; i < NUM_PKTS_TO_TEST; i++){
        std::cout << "data check " << i << std::endl;
        dummy_send_xport.pop_front_packet(ifpi);
<<<<<<< HEAD
        BOOST_CHECK_EQUAL(ifpi.num_payload_words32, (size_t)20);
=======
        BOOST_CHECK_EQUAL(ifpi.num_payload_words32, 20UL);
>>>>>>> 1200721b
        BOOST_CHECK(ifpi.has_tsf);
        BOOST_CHECK_EQUAL(ifpi.tsf, num_accum_samps*TICK_RATE/SAMP_RATE);
        BOOST_CHECK_EQUAL(ifpi.sob, i == 0);
        BOOST_CHECK_EQUAL(ifpi.eob, i == NUM_PKTS_TO_TEST-1);
        num_accum_samps += ifpi.num_payload_words32;
    }
}<|MERGE_RESOLUTION|>--- conflicted
+++ resolved
@@ -182,11 +182,7 @@
     for (size_t i = 0; i < NUM_PKTS_TO_TEST; i++){
         std::cout << "data check " << i << std::endl;
         dummy_send_xport.pop_front_packet(ifpi);
-<<<<<<< HEAD
-        BOOST_CHECK_EQUAL(ifpi.num_payload_words32, (size_t)20);
-=======
         BOOST_CHECK_EQUAL(ifpi.num_payload_words32, 20UL);
->>>>>>> 1200721b
         BOOST_CHECK(ifpi.has_tsf);
         BOOST_CHECK_EQUAL(ifpi.tsf, num_accum_samps*TICK_RATE/SAMP_RATE);
         BOOST_CHECK_EQUAL(ifpi.sob, i == 0);
