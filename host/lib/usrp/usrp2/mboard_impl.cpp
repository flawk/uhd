//
// Copyright 2010 Ettus Research LLC
//
// This program is free software: you can redistribute it and/or modify
// it under the terms of the GNU General Public License as published by
// the Free Software Foundation, either version 3 of the License, or
// (at your option) any later version.
//
// This program is distributed in the hope that it will be useful,
// but WITHOUT ANY WARRANTY; without even the implied warranty of
// MERCHANTABILITY or FITNESS FOR A PARTICULAR PURPOSE.  See the
// GNU General Public License for more details.
//
// You should have received a copy of the GNU General Public License
// along with this program.  If not, see <http://www.gnu.org/licenses/>.
//

#include "usrp2_impl.hpp"
#include "usrp2_regs.hpp"
#include <uhd/usrp/misc_utils.hpp>
#include <uhd/usrp/dsp_utils.hpp>
#include <uhd/usrp/mboard_props.hpp>
#include <uhd/utils/assert.hpp>
#include <uhd/utils/algorithm.hpp>
#include <uhd/types/mac_addr.hpp>
#include <uhd/types/dict.hpp>
#include <boost/bind.hpp>
#include <boost/assign/list_of.hpp>
#include <boost/asio/ip/address_v4.hpp>
#include <iostream>
#include <boost/date_time/posix_time/posix_time.hpp>

using namespace uhd;
using namespace uhd::usrp;
using namespace boost::posix_time;

/***********************************************************************
 * Structors
 **********************************************************************/
usrp2_mboard_impl::usrp2_mboard_impl(
    size_t index,
    transport::udp_simple::sptr ctrl_transport,
    size_t recv_frame_size
):
    _index(index),
    _recv_frame_size(recv_frame_size)
{
    //make a new interface for usrp2 stuff
    _iface = usrp2_iface::make(ctrl_transport);

    //extract the mboard rev numbers
    _rev_lo = _iface->read_eeprom(USRP2_I2C_ADDR_MBOARD, USRP2_EE_MBOARD_REV_LSB, 1).at(0);
    _rev_hi = _iface->read_eeprom(USRP2_I2C_ADDR_MBOARD, USRP2_EE_MBOARD_REV_MSB, 1).at(0);

    //set the device revision (USRP2 or USRP2+) based on the above
    _iface->set_hw_rev((_rev_hi << 8) | _rev_lo);

    //contruct the interfaces to mboard perifs
    _clock_ctrl = usrp2_clock_ctrl::make(_iface);
    _codec_ctrl = usrp2_codec_ctrl::make(_iface);
    _serdes_ctrl = usrp2_serdes_ctrl::make(_iface);
    //_gps_ctrl = usrp2_gps_ctrl::make(_iface);

    //if(_gps_ctrl->gps_detected()) std::cout << "GPS time: " << _gps_ctrl->get_time() << std::endl;

    //TODO move to dsp impl...
    //load the allowed decim/interp rates
    //_USRP2_RATES = range(4, 128+1, 1) + range(130, 256+1, 2) + range(260, 512+1, 4)
    _allowed_decim_and_interp_rates.clear();
    for (size_t i = 4; i <= 128; i+=1){
        _allowed_decim_and_interp_rates.push_back(i);
    }
    for (size_t i = 130; i <= 256; i+=2){
        _allowed_decim_and_interp_rates.push_back(i);
    }
    for (size_t i = 260; i <= 512; i+=4){
        _allowed_decim_and_interp_rates.push_back(i);
    }

    //Issue a stop streaming command (in case it was left running).
    //Since this command is issued before the networking is setup,
    //most if not all junk packets will never make it to the socket.
    this->issue_ddc_stream_cmd(stream_cmd_t::STREAM_MODE_STOP_CONTINUOUS);

<<<<<<< HEAD
    //setup the vrt rx registers
    _iface->poke32(_iface->regs.rx_ctrl_nsamps_per_pkt, _io_helper.get_max_recv_samps_per_packet());
    _iface->poke32(_iface->regs.rx_ctrl_nchannels, 1);
    _iface->poke32(_iface->regs.rx_ctrl_clear_overrun, 1); //reset
    _iface->poke32(_iface->regs.rx_ctrl_vrt_header, 0
=======
    //init the rx control registers
    _iface->poke32(U2_REG_RX_CTRL_NSAMPS_PER_PKT, _recv_frame_size);
    _iface->poke32(U2_REG_RX_CTRL_NCHANNELS, 1);
    _iface->poke32(U2_REG_RX_CTRL_CLEAR_OVERRUN, 1); //reset
    _iface->poke32(U2_REG_RX_CTRL_VRT_HEADER, 0
>>>>>>> 58e1ca09
        | (0x1 << 28) //if data with stream id
        | (0x1 << 26) //has trailer
        | (0x3 << 22) //integer time other
        | (0x1 << 20) //fractional time sample count
    );
    _iface->poke32(_iface->regs.rx_ctrl_vrt_stream_id, 0);
    _iface->poke32(_iface->regs.rx_ctrl_vrt_trailer, 0);
    _iface->poke32(_iface->regs.time64_tps, size_t(get_master_clock_freq()));

    //init the tx control registers
    _iface->poke32(_iface->regs.tx_ctrl_num_chan, 0);    //1 channel
    _iface->poke32(_iface->regs.tx_ctrl_clear_state, 1); //reset
    _iface->poke32(_iface->regs.tx_ctrl_report_sid, 1);  //sid 1 (different from rx)
    _iface->poke32(_iface->regs.tx_ctrl_policy, U2_FLAG_TX_CTRL_POLICY_NEXT_PACKET);

    //init the ddc
    init_ddc_config();

    //init the duc
    init_duc_config();

    //initialize the clock configuration
    init_clock_config();

    //init the codec before the dboard
    codec_init();

    //init the tx and rx dboards (do last)
    dboard_init();

    //set default subdev specs
    (*this)[MBOARD_PROP_RX_SUBDEV_SPEC] = subdev_spec_t();
    (*this)[MBOARD_PROP_TX_SUBDEV_SPEC] = subdev_spec_t();
}

usrp2_mboard_impl::~usrp2_mboard_impl(void){
    /* NOP */
}

/***********************************************************************
 * Helper Methods
 **********************************************************************/
void usrp2_mboard_impl::init_clock_config(void){
    //setup the clock configuration settings
    _clock_config.ref_source = clock_config_t::REF_INT;
    _clock_config.pps_source = clock_config_t::PPS_SMA;
    _clock_config.pps_polarity = clock_config_t::PPS_NEG;

    //update the clock config (sends a control packet)
    update_clock_config();
}

void usrp2_mboard_impl::update_clock_config(void){
    boost::uint32_t pps_flags = 0;

    //translate pps source enums
    switch(_clock_config.pps_source){
    case clock_config_t::PPS_SMA:  pps_flags |= U2_FLAG_TIME64_PPS_SMA;  break;
    case clock_config_t::PPS_MIMO: pps_flags |= U2_FLAG_TIME64_PPS_MIMO; break;
    default: throw std::runtime_error("usrp2: unhandled clock configuration pps source");
    }

    //translate pps polarity enums
    switch(_clock_config.pps_polarity){
    case clock_config_t::PPS_POS: pps_flags |= U2_FLAG_TIME64_PPS_POSEDGE; break;
    case clock_config_t::PPS_NEG: pps_flags |= U2_FLAG_TIME64_PPS_NEGEDGE; break;
    default: throw std::runtime_error("usrp2: unhandled clock configuration pps polarity");
    }

    //set the pps flags
    _iface->poke32(_iface->regs.time64_flags, pps_flags);

    //clock source ref 10mhz
    if(_iface->get_hw_rev() >= USRP2P_FIRST_HW_REV) {
        switch(_clock_config.ref_source){
        case clock_config_t::REF_INT : _iface->poke32(_iface->regs.misc_ctrl_clock, 0x12); break;
        case clock_config_t::REF_SMA : _iface->poke32(_iface->regs.misc_ctrl_clock, 0x1C); break;
        case clock_config_t::REF_MIMO: _iface->poke32(_iface->regs.misc_ctrl_clock, 0x15); break;
        default: throw std::runtime_error("usrp2: unhandled clock configuration reference source");
        }
    } else {
        switch(_clock_config.ref_source){
        case clock_config_t::REF_INT : _iface->poke32(_iface->regs.misc_ctrl_clock, 0x10); break;
        case clock_config_t::REF_SMA : _iface->poke32(_iface->regs.misc_ctrl_clock, 0x1C); break;
        case clock_config_t::REF_MIMO: _iface->poke32(_iface->regs.misc_ctrl_clock, 0x15); break;
        default: throw std::runtime_error("usrp2: unhandled clock configuration reference source");
        }
    }

    //clock source ref 10mhz
    bool use_external = (_clock_config.ref_source != clock_config_t::REF_INT)
                     || (_iface->get_hw_rev() >= USRP2P_FIRST_HW_REV); //USRP2P has an internal 10MHz TCXO
    _clock_ctrl->enable_external_ref(use_external);
}

void usrp2_mboard_impl::set_time_spec(const time_spec_t &time_spec, bool now){
    //set the ticks
    _iface->poke32(_iface->regs.time64_ticks, time_spec.get_tick_count(get_master_clock_freq()));

    //set the flags register
    boost::uint32_t imm_flags = (now)? U2_FLAG_TIME64_LATCH_NOW : U2_FLAG_TIME64_LATCH_NEXT_PPS;
    _iface->poke32(_iface->regs.time64_imm, imm_flags);

    //set the seconds (latches in all 3 registers)
    _iface->poke32(_iface->regs.time64_secs, boost::uint32_t(time_spec.get_full_secs()));
}

void usrp2_mboard_impl::issue_ddc_stream_cmd(const stream_cmd_t &stream_cmd){
<<<<<<< HEAD
    _iface->poke32(_iface->regs.rx_ctrl_stream_cmd, dsp_type1::calc_stream_cmd_word(
        stream_cmd, _io_helper.get_max_recv_samps_per_packet()
=======
    _iface->poke32(U2_REG_RX_CTRL_STREAM_CMD, dsp_type1::calc_stream_cmd_word(
        stream_cmd, _recv_frame_size
>>>>>>> 58e1ca09
    ));
    _iface->poke32(_iface->regs.rx_ctrl_time_secs,  boost::uint32_t(stream_cmd.time_spec.get_full_secs()));
    _iface->poke32(_iface->regs.rx_ctrl_time_ticks, stream_cmd.time_spec.get_tick_count(get_master_clock_freq()));
}

/***********************************************************************
 * MBoard Get Properties
 **********************************************************************/
static const std::string dboard_name = "0";

void usrp2_mboard_impl::get(const wax::obj &key_, wax::obj &val){
    named_prop_t key = named_prop_t::extract(key_);

    //handle the other props
    if (key_.type() == typeid(std::string)){
        if (key.as<std::string>() == "mac-addr"){
            byte_vector_t bytes = _iface->read_eeprom(USRP2_I2C_ADDR_MBOARD, USRP2_EE_MBOARD_MAC_ADDR, 6);
            val = mac_addr_t::from_bytes(bytes).to_string();
            return;
        }

        if (key.as<std::string>() == "ip-addr"){
            boost::asio::ip::address_v4::bytes_type bytes;
            std::copy(_iface->read_eeprom(USRP2_I2C_ADDR_MBOARD, USRP2_EE_MBOARD_IP_ADDR, 4), bytes);
            val = boost::asio::ip::address_v4(bytes).to_string();
            return;
        }
    }

    //handle the get request conditioned on the key
    switch(key.as<mboard_prop_t>()){
    case MBOARD_PROP_NAME:
        val = str(boost::format("usrp2 mboard%d - rev %d:%d") % _index % _rev_hi % _rev_lo);
        return;

    case MBOARD_PROP_OTHERS:{
            prop_names_t others = boost::assign::list_of
                ("mac-addr")
                ("ip-addr")
            ;
            val = others;
        }
        return;

    case MBOARD_PROP_RX_DBOARD:
        UHD_ASSERT_THROW(key.name == dboard_name);
        val = _rx_dboard_proxy->get_link();
        return;

    case MBOARD_PROP_RX_DBOARD_NAMES:
        val = prop_names_t(1, dboard_name);
        return;

    case MBOARD_PROP_TX_DBOARD:
        UHD_ASSERT_THROW(key.name == dboard_name);
        val = _tx_dboard_proxy->get_link();
        return;

    case MBOARD_PROP_TX_DBOARD_NAMES:
        val = prop_names_t(1, dboard_name);
        return;

    case MBOARD_PROP_RX_DSP:
        UHD_ASSERT_THROW(key.name == "");
        val = _rx_dsp_proxy->get_link();
        return;

    case MBOARD_PROP_RX_DSP_NAMES:
        val = prop_names_t(1, "");
        return;

    case MBOARD_PROP_TX_DSP:
        UHD_ASSERT_THROW(key.name == "");
        val = _tx_dsp_proxy->get_link();
        return;

    case MBOARD_PROP_TX_DSP_NAMES:
        val = prop_names_t(1, "");
        return;

    case MBOARD_PROP_CLOCK_CONFIG:
        val = _clock_config;
        return;

    case MBOARD_PROP_TIME_NOW:{
            usrp2_iface::pair64 time64(
                _iface->peek64(_iface->regs.time64_secs_rb, _iface->regs.time64_ticks_rb)
            );
            val = time_spec_t(
                time64.first, time64.second, get_master_clock_freq()
            );
        }
        return;

    case MBOARD_PROP_RX_SUBDEV_SPEC:
        val = _rx_subdev_spec;
        return;

    case MBOARD_PROP_TX_SUBDEV_SPEC:
        val = _tx_subdev_spec;
        return;

    default: UHD_THROW_PROP_GET_ERROR();
    }
}

/***********************************************************************
 * MBoard Set Properties
 **********************************************************************/
void usrp2_mboard_impl::set(const wax::obj &key, const wax::obj &val){
    //handle the other props
    if (key.type() == typeid(std::string)){
        if (key.as<std::string>() == "mac-addr"){
            byte_vector_t bytes = mac_addr_t::from_string(val.as<std::string>()).to_bytes();
            _iface->write_eeprom(USRP2_I2C_ADDR_MBOARD, USRP2_EE_MBOARD_MAC_ADDR, bytes);
            return;
        }

        if (key.as<std::string>() == "ip-addr"){
            byte_vector_t bytes(4);
            std::copy(boost::asio::ip::address_v4::from_string(val.as<std::string>()).to_bytes(), bytes);
            _iface->write_eeprom(USRP2_I2C_ADDR_MBOARD, USRP2_EE_MBOARD_IP_ADDR, bytes);
            return;
        }
    }

    //handle the get request conditioned on the key
    switch(key.as<mboard_prop_t>()){

    case MBOARD_PROP_CLOCK_CONFIG:
        _clock_config = val.as<clock_config_t>();
        update_clock_config();
        return;

    case MBOARD_PROP_TIME_NOW:
        set_time_spec(val.as<time_spec_t>(), true);
        return;

    case MBOARD_PROP_TIME_NEXT_PPS:
        set_time_spec(val.as<time_spec_t>(), false);
        return;

    case MBOARD_PROP_STREAM_CMD:
        issue_ddc_stream_cmd(val.as<stream_cmd_t>());
        return;

    case MBOARD_PROP_RX_SUBDEV_SPEC:
        _rx_subdev_spec = val.as<subdev_spec_t>();
        verify_rx_subdev_spec(_rx_subdev_spec, this->get_link());
        //sanity check
        UHD_ASSERT_THROW(_rx_subdev_spec.size() == 1);
        //set the mux
        _iface->poke32(_iface->regs.dsp_rx_mux, dsp_type1::calc_rx_mux_word(
            _dboard_manager->get_rx_subdev(_rx_subdev_spec.front().sd_name)[SUBDEV_PROP_CONNECTION].as<subdev_conn_t>()
        ));
        return;

    case MBOARD_PROP_TX_SUBDEV_SPEC:
        _tx_subdev_spec = val.as<subdev_spec_t>();
        verify_tx_subdev_spec(_tx_subdev_spec, this->get_link());
        //sanity check
        UHD_ASSERT_THROW(_tx_subdev_spec.size() == 1);
        //set the mux
        _iface->poke32(_iface->regs.dsp_tx_mux, dsp_type1::calc_tx_mux_word(
            _dboard_manager->get_tx_subdev(_tx_subdev_spec.front().sd_name)[SUBDEV_PROP_CONNECTION].as<subdev_conn_t>()
        ));
        return;

    default: UHD_THROW_PROP_SET_ERROR();
    }
}<|MERGE_RESOLUTION|>--- conflicted
+++ resolved
@@ -82,19 +82,11 @@
     //most if not all junk packets will never make it to the socket.
     this->issue_ddc_stream_cmd(stream_cmd_t::STREAM_MODE_STOP_CONTINUOUS);
 
-<<<<<<< HEAD
     //setup the vrt rx registers
-    _iface->poke32(_iface->regs.rx_ctrl_nsamps_per_pkt, _io_helper.get_max_recv_samps_per_packet());
+    _iface->poke32(_iface->regs.rx_ctrl_nsamps_per_pkt, _recv_frame_size);
     _iface->poke32(_iface->regs.rx_ctrl_nchannels, 1);
     _iface->poke32(_iface->regs.rx_ctrl_clear_overrun, 1); //reset
     _iface->poke32(_iface->regs.rx_ctrl_vrt_header, 0
-=======
-    //init the rx control registers
-    _iface->poke32(U2_REG_RX_CTRL_NSAMPS_PER_PKT, _recv_frame_size);
-    _iface->poke32(U2_REG_RX_CTRL_NCHANNELS, 1);
-    _iface->poke32(U2_REG_RX_CTRL_CLEAR_OVERRUN, 1); //reset
-    _iface->poke32(U2_REG_RX_CTRL_VRT_HEADER, 0
->>>>>>> 58e1ca09
         | (0x1 << 28) //if data with stream id
         | (0x1 << 26) //has trailer
         | (0x3 << 22) //integer time other
@@ -203,13 +195,8 @@
 }
 
 void usrp2_mboard_impl::issue_ddc_stream_cmd(const stream_cmd_t &stream_cmd){
-<<<<<<< HEAD
     _iface->poke32(_iface->regs.rx_ctrl_stream_cmd, dsp_type1::calc_stream_cmd_word(
-        stream_cmd, _io_helper.get_max_recv_samps_per_packet()
-=======
-    _iface->poke32(U2_REG_RX_CTRL_STREAM_CMD, dsp_type1::calc_stream_cmd_word(
         stream_cmd, _recv_frame_size
->>>>>>> 58e1ca09
     ));
     _iface->poke32(_iface->regs.rx_ctrl_time_secs,  boost::uint32_t(stream_cmd.time_spec.get_full_secs()));
     _iface->poke32(_iface->regs.rx_ctrl_time_ticks, stream_cmd.time_spec.get_tick_count(get_master_clock_freq()));
