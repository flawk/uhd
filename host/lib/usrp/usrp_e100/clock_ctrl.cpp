//
// Copyright 2010-2011 Ettus Research LLC
//
// This program is free software: you can redistribute it and/or modify
// it under the terms of the GNU General Public License as published by
// the Free Software Foundation, either version 3 of the License, or
// (at your option) any later version.
//
// This program is distributed in the hope that it will be useful,
// but WITHOUT ANY WARRANTY; without even the implied warranty of
// MERCHANTABILITY or FITNESS FOR A PARTICULAR PURPOSE.  See the
// GNU General Public License for more details.
//
// You should have received a copy of the GNU General Public License
// along with this program.  If not, see <http://www.gnu.org/licenses/>.
//

#include "clock_ctrl.hpp"
#include "ad9522_regs.hpp"
#include <uhd/utils/assert.hpp>
#include <boost/cstdint.hpp>
#include "usrp_e100_regs.hpp" //spi slave constants
#include <boost/assign/list_of.hpp>
#include <boost/foreach.hpp>
#include <boost/format.hpp>
#include <boost/operators.hpp>
#include <boost/math/common_factor_rt.hpp> //gcd
#include <algorithm>
#include <utility>
#include <iostream>

using namespace uhd;

/***********************************************************************
 * Constants
 **********************************************************************/
static const bool ENABLE_THE_TEST_OUT = false;
static const double REFERENCE_INPUT_RATE = 10e6;
static const double DEFAULT_OUTPUT_RATE = 64e6;

/***********************************************************************
 * Helpers
 **********************************************************************/
template <typename div_type, typename bypass_type> static void set_clock_divider(
    size_t divider, div_type &low, div_type &high, bypass_type &bypass
){
    high = divider/2 - 1;
    low = divider - high - 2;
    bypass = (divider == 1)? 1 : 0;
}

/***********************************************************************
 * Clock rate calculation stuff:
 *   Using the internal VCO between 1400 and 1800 MHz
 **********************************************************************/
struct clock_settings_type : boost::totally_ordered<clock_settings_type>{
    size_t ref_clock_doubler, r_counter, a_counter, b_counter, prescaler, vco_divider, chan_divider;
    size_t get_n_counter(void) const{return prescaler * b_counter + a_counter;}
    double get_ref_rate(void) const{return REFERENCE_INPUT_RATE * ref_clock_doubler;}
    double get_vco_rate(void) const{return get_ref_rate()/r_counter * get_n_counter();}
    double get_chan_rate(void) const{return get_vco_rate()/vco_divider;}
    double get_out_rate(void) const{return get_chan_rate()/chan_divider;}
    std::string to_pp_string(void) const{
        return str(boost::format(
            "  r_counter: %d\n"
            "  a_counter: %d\n"
            "  b_counter: %d\n"
            "  prescaler: %d\n"
            "  vco_divider: %d\n"
            "  chan_divider: %d\n"
            "  vco_rate: %fMHz\n"
            "  chan_rate: %fMHz\n"
            "  out_rate: %fMHz\n"
            )
            % r_counter
            % a_counter
            % b_counter
            % prescaler
            % vco_divider
            % chan_divider
            % (get_vco_rate()/1e6)
            % (get_chan_rate()/1e6)
            % (get_out_rate()/1e6)
        );
    }
};

bool operator<(const clock_settings_type &lhs, const clock_settings_type &rhs){
    if (lhs.get_out_rate() != rhs.get_out_rate()) //sort small to large out rates
        return lhs.get_out_rate() < rhs.get_out_rate();

    if (lhs.r_counter != rhs.r_counter) //sort small to large r dividers
        return lhs.r_counter < rhs.r_counter;

    if (lhs.get_vco_rate() != rhs.get_vco_rate()) //sort large to small vco rates
        return lhs.get_vco_rate() > rhs.get_vco_rate();

    return false; //whatever case
}

static std::vector<clock_settings_type> _get_clock_settings(void){
    std::vector<clock_settings_type> clock_settings;

    clock_settings_type cs;
    cs.ref_clock_doubler = 2; //always doubling
    cs.prescaler = 8; //set to 8 when input is under 2400 MHz

    for (cs.r_counter = 1; cs.r_counter <= 3; cs.r_counter++){
    for (cs.b_counter = 3; cs.b_counter <= 10; cs.b_counter++){
    for (cs.a_counter = 0; cs.a_counter <= 10; cs.a_counter++){
    for (cs.vco_divider = 2; cs.vco_divider <= 6; cs.vco_divider++){
    for (cs.chan_divider = 1; cs.chan_divider <= 32; cs.chan_divider++){
        if (cs.get_vco_rate() > 1800e6) continue;
        if (cs.get_vco_rate() < 1400e6) continue;
        if (cs.get_out_rate() < 32e6) continue; //lowest we allow for GPMC interface
        clock_settings.push_back(cs);
    }}}}}
<<<<<<< HEAD
}

/***********************************************************************
 * Constants
 **********************************************************************/
static const bool enable_test_clock = true;
=======

    std::sort(clock_settings.begin(), clock_settings.end());
    return clock_settings;
}

static std::vector<clock_settings_type> &get_clock_settings(void){
    static std::vector<clock_settings_type> clock_settings = _get_clock_settings();
    return clock_settings;
}
>>>>>>> 52e9c8f8

/***********************************************************************
 * Clock Control Implementation
 **********************************************************************/
class usrp_e100_clock_ctrl_impl : public usrp_e100_clock_ctrl{
public:
    usrp_e100_clock_ctrl_impl(usrp_e100_iface::sptr iface){
        _iface = iface;
        _chan_rate = 0.0;
        _out_rate = 0.0;

        //init the clock gen registers
        //Note: out0 should already be clocking the FPGA or this isnt going to work
        _ad9522_regs.sdo_active = ad9522_regs_t::SDO_ACTIVE_SDO_SDIO;
        _ad9522_regs.enable_clock_doubler = 1; //enable ref clock doubler
        _ad9522_regs.enb_stat_eeprom_at_stat_pin = 0; //use status pin
        _ad9522_regs.status_pin_control = 0x2; //r divider
        _ad9522_regs.ld_pin_control = 0x00; //dld
        _ad9522_regs.refmon_pin_control = 0x12; //show ref2
        _ad9522_regs.lock_detect_counter = ad9522_regs_t::LOCK_DETECT_COUNTER_255CYC;

        this->use_internal_ref();

        this->set_fpga_clock_rate(DEFAULT_OUTPUT_RATE); //initialize to something

        this->enable_test_clock(ENABLE_THE_TEST_OUT);
        this->enable_rx_dboard_clock(false);
        this->enable_tx_dboard_clock(false);
    }

    ~usrp_e100_clock_ctrl_impl(void){
        this->enable_test_clock(ENABLE_THE_TEST_OUT);
        this->enable_rx_dboard_clock(false);
        this->enable_tx_dboard_clock(false);
    }

    /***********************************************************************
     * Clock rate control:
     *  - set clock rate w/ internal VCO
     *  - set clock rate w/ external VCXO
     **********************************************************************/
    void set_clock_settings_with_internal_vco(const clock_settings_type &cs){
        //set the rates to private variables so the implementation knows!
        _chan_rate = cs.get_chan_rate();
        _out_rate = cs.get_out_rate();

        _ad9522_regs.enable_clock_doubler = (cs.ref_clock_doubler == 2)? 1 : 0;

        _ad9522_regs.set_r_counter(cs.r_counter);
        _ad9522_regs.a_counter = cs.a_counter;
        _ad9522_regs.set_b_counter(cs.b_counter);
        UHD_ASSERT_THROW(cs.prescaler == 8); //assumes this below:
        _ad9522_regs.prescaler_p = ad9522_regs_t::PRESCALER_P_DIV8_9;

        _ad9522_regs.pll_power_down = ad9522_regs_t::PLL_POWER_DOWN_NORMAL;
        _ad9522_regs.cp_current = ad9522_regs_t::CP_CURRENT_1_2MA;

        _ad9522_regs.vco_calibration_now = 1; //calibrate it!
        _ad9522_regs.bypass_vco_divider = 0;
        switch(cs.vco_divider){
        case 1: _ad9522_regs.vco_divider = ad9522_regs_t::VCO_DIVIDER_DIV1; break;
        case 2: _ad9522_regs.vco_divider = ad9522_regs_t::VCO_DIVIDER_DIV2; break;
        case 3: _ad9522_regs.vco_divider = ad9522_regs_t::VCO_DIVIDER_DIV3; break;
        case 4: _ad9522_regs.vco_divider = ad9522_regs_t::VCO_DIVIDER_DIV4; break;
        case 5: _ad9522_regs.vco_divider = ad9522_regs_t::VCO_DIVIDER_DIV5; break;
        case 6: _ad9522_regs.vco_divider = ad9522_regs_t::VCO_DIVIDER_DIV6; break;
        }
        _ad9522_regs.select_vco_or_clock = ad9522_regs_t::SELECT_VCO_OR_CLOCK_VCO;

        //setup fpga master clock
        _ad9522_regs.out0_format = ad9522_regs_t::OUT0_FORMAT_LVDS;
        set_clock_divider(cs.chan_divider,
            _ad9522_regs.divider0_low_cycles,
            _ad9522_regs.divider0_high_cycles,
            _ad9522_regs.divider0_bypass
        );

        //setup codec clock
        _ad9522_regs.out3_format = ad9522_regs_t::OUT3_FORMAT_LVDS;
        set_clock_divider(cs.chan_divider,
            _ad9522_regs.divider1_low_cycles,
            _ad9522_regs.divider1_high_cycles,
            _ad9522_regs.divider1_bypass
        );

        this->send_all_regs();
    }

    void set_clock_settings_with_external_vcxo(double rate){
        //set the rates to private variables so the implementation knows!
        _chan_rate = rate;
        _out_rate = rate;

        _ad9522_regs.enable_clock_doubler = 1; //doubler always on
        const double ref_rate = REFERENCE_INPUT_RATE*2;

        //bypass prescaler such that N = B
        long gcd = boost::math::gcd(long(ref_rate), long(rate));
        _ad9522_regs.set_r_counter(int(ref_rate/gcd));
        _ad9522_regs.a_counter = 0;
        _ad9522_regs.set_b_counter(int(rate/gcd));
        _ad9522_regs.prescaler_p = ad9522_regs_t::PRESCALER_P_DIV1;

        //setup external vcxo
        _ad9522_regs.pll_power_down = ad9522_regs_t::PLL_POWER_DOWN_NORMAL;
        _ad9522_regs.cp_current = ad9522_regs_t::CP_CURRENT_1_2MA;
        _ad9522_regs.bypass_vco_divider = 1;
        _ad9522_regs.select_vco_or_clock = ad9522_regs_t::SELECT_VCO_OR_CLOCK_EXTERNAL;

        //setup fpga master clock
        _ad9522_regs.out0_format = ad9522_regs_t::OUT0_FORMAT_LVDS;
        _ad9522_regs.divider0_bypass = 1;

        //setup codec clock
        _ad9522_regs.out3_format = ad9522_regs_t::OUT3_FORMAT_LVDS;
        _ad9522_regs.divider1_bypass = 1;

        this->send_all_regs();
    }

    void set_fpga_clock_rate(double rate){
        if (_out_rate == rate) return;

        if (rate == 61.44e6){
            set_clock_settings_with_external_vcxo(rate);
        }
        else{
            BOOST_FOREACH(const clock_settings_type &cs, get_clock_settings()){
                //std::cout << cs.to_pp_string() << std::endl;
                if (rate != cs.get_out_rate()) continue;
                std::cout << "USRP-E100 clock control:" << std::endl << cs.to_pp_string() << std::endl;
                set_clock_settings_with_internal_vco(cs);
                return; //done here, exits loop
            }
            throw std::runtime_error(str(boost::format(
                "USRP-E100 clock control: could not find settings for clock rate %fMHz"
            ) % (rate/1e6)));
        }
    }

    double get_fpga_clock_rate(void){
        return this->_out_rate;
    }

    /***********************************************************************
     * Special test clock output
     **********************************************************************/
    void enable_test_clock(bool enb){
        //setup test clock (same divider as codec clock)
        _ad9522_regs.out4_format = ad9522_regs_t::OUT4_FORMAT_CMOS;
        _ad9522_regs.out4_cmos_configuration = (enb)?
            ad9522_regs_t::OUT4_CMOS_CONFIGURATION_A_ON :
            ad9522_regs_t::OUT4_CMOS_CONFIGURATION_OFF;
        this->send_reg(0x0F0);
        this->latch_regs();
    }

    /***********************************************************************
     * RX Dboard Clock Control (output 9, divider 3)
     **********************************************************************/
    void enable_rx_dboard_clock(bool enb){
        _ad9522_regs.out9_format = ad9522_regs_t::OUT9_FORMAT_CMOS;
        _ad9522_regs.out9_cmos_configuration = (enb)?
            ad9522_regs_t::OUT9_CMOS_CONFIGURATION_B_ON :
            ad9522_regs_t::OUT9_CMOS_CONFIGURATION_OFF;
        this->send_reg(0x0F9);
        this->latch_regs();
    }

    std::vector<double> get_rx_dboard_clock_rates(void){
        std::vector<double> rates;
        for(size_t div = 1; div <= 16+16; div++)
            rates.push_back(this->_chan_rate/div);
        return rates;
    }

    void set_rx_dboard_clock_rate(double rate){
        assert_has(get_rx_dboard_clock_rates(), rate, "rx dboard clock rate");
        size_t divider = size_t(this->_chan_rate/rate);
        //set the divider registers
        set_clock_divider(divider,
            _ad9522_regs.divider3_low_cycles,
            _ad9522_regs.divider3_high_cycles,
            _ad9522_regs.divider3_bypass
        );
        this->send_reg(0x199);
        this->send_reg(0x19a);
        this->latch_regs();
    }

    /***********************************************************************
     * TX Dboard Clock Control (output 6, divider 2)
     **********************************************************************/
    void enable_tx_dboard_clock(bool enb){
        _ad9522_regs.out6_format = ad9522_regs_t::OUT6_FORMAT_CMOS;
        _ad9522_regs.out6_cmos_configuration = (enb)?
            ad9522_regs_t::OUT6_CMOS_CONFIGURATION_B_ON :
            ad9522_regs_t::OUT6_CMOS_CONFIGURATION_OFF;
        this->send_reg(0x0F6);
        this->latch_regs();
    }

    std::vector<double> get_tx_dboard_clock_rates(void){
        return get_rx_dboard_clock_rates(); //same master clock, same dividers...
    }

    void set_tx_dboard_clock_rate(double rate){
        assert_has(get_tx_dboard_clock_rates(), rate, "tx dboard clock rate");
        size_t divider = size_t(this->_chan_rate/rate);
        //set the divider registers
        set_clock_divider(divider,
            _ad9522_regs.divider2_low_cycles,
            _ad9522_regs.divider2_high_cycles,
            _ad9522_regs.divider2_bypass
        );
        this->send_reg(0x196);
        this->send_reg(0x197);
        this->latch_regs();
    }
    
    /***********************************************************************
     * Clock reference control
     **********************************************************************/
    void use_internal_ref(void) {
        _ad9522_regs.enable_ref2 = 1;
        _ad9522_regs.enable_ref1 = 0;
        _ad9522_regs.select_ref = ad9522_regs_t::SELECT_REF_REF2;
        _ad9522_regs.enb_auto_ref_switchover = ad9522_regs_t::ENB_AUTO_REF_SWITCHOVER_MANUAL;
        this->send_reg(0x01C);
    }
    
    void use_external_ref(void) {
        _ad9522_regs.enable_ref2 = 0;
        _ad9522_regs.enable_ref1 = 1;
        _ad9522_regs.select_ref = ad9522_regs_t::SELECT_REF_REF1;
        _ad9522_regs.enb_auto_ref_switchover = ad9522_regs_t::ENB_AUTO_REF_SWITCHOVER_MANUAL;
        this->send_reg(0x01C);
    }
    
    void use_auto_ref(void) {
        _ad9522_regs.enable_ref2 = 1;
        _ad9522_regs.enable_ref1 = 1;
        _ad9522_regs.select_ref = ad9522_regs_t::SELECT_REF_REF1;
        _ad9522_regs.enb_auto_ref_switchover = ad9522_regs_t::ENB_AUTO_REF_SWITCHOVER_AUTO;
    }

private:
    usrp_e100_iface::sptr _iface;
    ad9522_regs_t _ad9522_regs;
    double _out_rate; //rate at the fpga and codec
    double _chan_rate; //rate before final dividers

    void latch_regs(void){
        _ad9522_regs.io_update = 1;
        this->send_reg(0x232);
    }

    void send_reg(boost::uint16_t addr){
        boost::uint32_t reg = _ad9522_regs.get_write_reg(addr);
        //std::cout << "clock control write reg: " << std::hex << reg << std::endl;
        _iface->transact_spi(
            UE_SPI_SS_AD9522,
            spi_config_t::EDGE_RISE,
            reg, 24, false /*no rb*/
        );
    }

    void send_all_regs(void){
        //setup a list of register ranges to write
        typedef std::pair<boost::uint16_t, boost::uint16_t> range_t;
        static const std::vector<range_t> ranges = boost::assign::list_of
            (range_t(0x000, 0x000)) (range_t(0x010, 0x01F))
            (range_t(0x0F0, 0x0FD)) (range_t(0x190, 0x19B))
            (range_t(0x1E0, 0x1E1)) (range_t(0x230, 0x230))
        ;

        //write initial register values and latch/update
        BOOST_FOREACH(const range_t &range, ranges){
            for(boost::uint16_t addr = range.first; addr <= range.second; addr++){
                this->send_reg(addr);
            }
        }
        this->latch_regs();
    }
};

/***********************************************************************
 * Clock Control Make
 **********************************************************************/
usrp_e100_clock_ctrl::sptr usrp_e100_clock_ctrl::make(usrp_e100_iface::sptr iface){
    return sptr(new usrp_e100_clock_ctrl_impl(iface));
}<|MERGE_RESOLUTION|>--- conflicted
+++ resolved
@@ -115,24 +115,12 @@
         if (cs.get_out_rate() < 32e6) continue; //lowest we allow for GPMC interface
         clock_settings.push_back(cs);
     }}}}}
-<<<<<<< HEAD
 }
 
 /***********************************************************************
  * Constants
  **********************************************************************/
 static const bool enable_test_clock = true;
-=======
-
-    std::sort(clock_settings.begin(), clock_settings.end());
-    return clock_settings;
-}
-
-static std::vector<clock_settings_type> &get_clock_settings(void){
-    static std::vector<clock_settings_type> clock_settings = _get_clock_settings();
-    return clock_settings;
-}
->>>>>>> 52e9c8f8
 
 /***********************************************************************
  * Clock Control Implementation
