--- conflicted
+++ resolved
@@ -43,12 +43,9 @@
 make_exception_impl("IOError",               io_error,                environment_error)
 make_exception_impl("OSError",               os_error,                environment_error)
 make_exception_impl("SystemError",           system_error,            exception)
-<<<<<<< HEAD
 make_exception_impl("SyntaxError",           syntax_error,            exception)
-=======
 
 usb_error::usb_error(int code, const std::string &what):
     runtime_error(str(boost::format("%s %d: %s") % "USBError" % code % what)), _code(code) {}
 usb_error *usb_error::dynamic_clone(void) const{return new usb_error(*this);} \
-void usb_error::dynamic_throw(void) const{throw *this;}
->>>>>>> a09e0a31
+void usb_error::dynamic_throw(void) const{throw *this;}