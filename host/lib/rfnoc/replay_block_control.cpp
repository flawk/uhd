//
// Copyright 2020 Ettus Research, a National Instruments Brand
//
// SPDX-License-Identifier: GPL-3.0-or-later
//

#include <uhd/convert.hpp>
#include <uhd/exception.hpp>
#include <uhd/rfnoc/defaults.hpp>
#include <uhd/rfnoc/multichan_register_iface.hpp>
#include <uhd/rfnoc/property.hpp>
#include <uhd/rfnoc/registry.hpp>
#include <uhd/rfnoc/replay_block_control.hpp>
#include <uhd/transport/bounded_buffer.hpp>
#include <uhd/types/stream_cmd.hpp>
#include <uhd/utils/math.hpp>
#include <uhdlib/utils/compat_check.hpp>
#include <uhdlib/utils/narrow.hpp>
#include <string>

using namespace uhd::rfnoc;

// Block compatability version
const uint16_t replay_block_control::MINOR_COMPAT = 1;
const uint16_t replay_block_control::MAJOR_COMPAT = 1;

// NoC block address space
const uint32_t replay_block_control::REPLAY_ADDR_W = 8;
const uint32_t replay_block_control::REPLAY_BLOCK_OFFSET =
    1 << replay_block_control::REPLAY_ADDR_W; // 256 bytes

// Register offsets
const uint32_t replay_block_control::REG_COMPAT_ADDR                = 0x00;
const uint32_t replay_block_control::REG_MEM_SIZE_ADDR              = 0x04;
const uint32_t replay_block_control::REG_REC_RESTART_ADDR           = 0x08;
const uint32_t replay_block_control::REG_REC_BASE_ADDR_LO_ADDR      = 0x10;
const uint32_t replay_block_control::REG_REC_BASE_ADDR_HI_ADDR      = 0x14;
const uint32_t replay_block_control::REG_REC_BUFFER_SIZE_LO_ADDR    = 0x18;
const uint32_t replay_block_control::REG_REC_BUFFER_SIZE_HI_ADDR    = 0x1C;
const uint32_t replay_block_control::REG_REC_FULLNESS_LO_ADDR       = 0x20;
const uint32_t replay_block_control::REG_REC_FULLNESS_HI_ADDR       = 0x24;
const uint32_t replay_block_control::REG_PLAY_BASE_ADDR_LO_ADDR     = 0x28;
const uint32_t replay_block_control::REG_PLAY_BASE_ADDR_HI_ADDR     = 0x2C;
const uint32_t replay_block_control::REG_PLAY_BUFFER_SIZE_LO_ADDR   = 0x30;
const uint32_t replay_block_control::REG_PLAY_BUFFER_SIZE_HI_ADDR   = 0x34;
const uint32_t replay_block_control::REG_PLAY_CMD_NUM_WORDS_LO_ADDR = 0x38;
const uint32_t replay_block_control::REG_PLAY_CMD_NUM_WORDS_HI_ADDR = 0x3C;
const uint32_t replay_block_control::REG_PLAY_CMD_TIME_LO_ADDR      = 0x40;
const uint32_t replay_block_control::REG_PLAY_CMD_TIME_HI_ADDR      = 0x44;
const uint32_t replay_block_control::REG_PLAY_CMD_ADDR              = 0x48;
const uint32_t replay_block_control::REG_PLAY_WORDS_PER_PKT_ADDR    = 0x4C;
const uint32_t replay_block_control::REG_PLAY_ITEM_SIZE_ADDR        = 0x50;
const uint32_t replay_block_control::REG_REC_POS_LO_ADDR            = 0x54;
const uint32_t replay_block_control::REG_REC_POS_HI_ADDR            = 0x58;
const uint32_t replay_block_control::REG_PLAY_POS_LO_ADDR           = 0x5C;
const uint32_t replay_block_control::REG_PLAY_POS_HI_ADDR           = 0x60;
const uint32_t replay_block_control::REG_PLAY_CMD_FIFO_SPACE_ADDR   = 0x64;

// Stream commands
const uint32_t replay_block_control::PLAY_CMD_STOP       = 0;
const uint32_t replay_block_control::PLAY_CMD_FINITE     = 1;
const uint32_t replay_block_control::PLAY_CMD_CONTINUOUS = 2;

// Mask bits
constexpr uint32_t PLAY_COMMAND_TIMED_BIT  = 31;
constexpr uint32_t PLAY_COMMAND_TIMED_MASK = uint32_t(1) << PLAY_COMMAND_TIMED_BIT;
constexpr uint32_t PLAY_COMMAND_MASK       = 3;

// User property names
const char* const PROP_KEY_RECORD_OFFSET = "record_offset";
const char* const PROP_KEY_RECORD_SIZE   = "record_size";
const char* const PROP_KEY_PLAY_OFFSET   = "play_offset";
const char* const PROP_KEY_PLAY_SIZE     = "play_size";
const char* const PROP_KEY_PKT_SIZE      = "packet_size";

// Depth of the async message queues
constexpr size_t ASYNC_MSG_QUEUE_SIZE = 128;

class replay_block_control_impl : public replay_block_control
{
public:
    RFNOC_BLOCK_CONSTRUCTOR(replay_block_control),
        _replay_reg_iface(*this, 0, REPLAY_BLOCK_OFFSET),
        _num_input_ports(get_num_input_ports()),
        _num_output_ports(get_num_output_ports()),
        _fpga_compat(_replay_reg_iface.peek32(REG_COMPAT_ADDR)),
        _word_size(
            uint16_t((_replay_reg_iface.peek32(REG_MEM_SIZE_ADDR) >> 16) & 0xFFFF) / 8),
        _mem_size(
            uint64_t(1ULL << (_replay_reg_iface.peek32(REG_MEM_SIZE_ADDR) & 0xFFFF))),
        _cmd_fifo_spaces(_num_output_ports)
    {
        if (get_num_input_ports() != get_num_output_ports()) {
            throw uhd::assertion_error(
                "Replay block has invalid hardware configuration! Number of input ports "
                "does not match number of output ports.");
        }
        uhd::assert_fpga_compat(MAJOR_COMPAT,
            MINOR_COMPAT,
            _fpga_compat,
            get_unique_id(),
            get_unique_id(),
            false /* Let it slide if minors mismatch */
        );
        RFNOC_LOG_TRACE(
            "Initializing replay block with num ports=" << get_num_input_ports());
        // Properties and actions can't propagate through this block, as we
        // treat source and sink of this block like the radio (they terminate
        // the graph).
        set_prop_forwarding_policy(forwarding_policy_t::DROP);
        set_action_forwarding_policy(forwarding_policy_t::DROP);
        // Same for MTU
        set_mtu_forwarding_policy(forwarding_policy_t::DROP);
        // Register action handler
        register_action_handler(ACTION_KEY_STREAM_CMD,
            [this](const res_source_info& src, action_info::sptr action) {
                stream_cmd_action_info::sptr stream_cmd_action =
                    std::dynamic_pointer_cast<stream_cmd_action_info>(action);
                if (!stream_cmd_action) {
                    RFNOC_LOG_WARNING("Received invalid stream command action!");
                    return;
                }
                RFNOC_LOG_TRACE("Received stream command: "
                                << stream_cmd_action->stream_cmd.stream_mode << " to "
                                << src.to_string());
                if (src.type != res_source_info::OUTPUT_EDGE) {
                    RFNOC_LOG_WARNING(
                        "Received stream command, but not to output port! Ignoring.");
                    return;
                }
                const size_t port = src.instance;
                if (port >= get_num_output_ports()) {
                    RFNOC_LOG_WARNING("Received stream command to invalid output port!");
                    return;
                }
                issue_stream_cmd(stream_cmd_action->stream_cmd, port);
            });
        register_action_handler(ACTION_KEY_RX_EVENT,
            [this](const res_source_info& src, action_info::sptr action) {
                rx_event_action_info::sptr rx_event_action =
                    std::dynamic_pointer_cast<rx_event_action_info>(action);
                if (!rx_event_action) {
                    RFNOC_LOG_WARNING("Received invalid RX event action!");
                    return;
                }
                _handle_rx_event_action(src, rx_event_action);
            });
        register_action_handler(ACTION_KEY_TX_EVENT,
            [this](const res_source_info& src, action_info::sptr action) {
                tx_event_action_info::sptr tx_event_action =
                    std::dynamic_pointer_cast<tx_event_action_info>(action);
                if (!tx_event_action) {
                    RFNOC_LOG_WARNING("Received invalid TX event action!");
                    return;
                }
                _handle_tx_event_action(src, tx_event_action);
            });

        // Initialize record properties
        _record_type.reserve(_num_input_ports);
        _record_offset.reserve(_num_input_ports);
        _record_size.reserve(_num_input_ports);
        _atomic_item_size_in.reserve(_num_input_ports);
        for (size_t port = 0; port < _num_input_ports; port++) {
            _register_input_props(port);
            _replay_reg_iface.poke64(
                REG_REC_BASE_ADDR_LO_ADDR, _record_offset.at(port).get(), port);
            _replay_reg_iface.poke64(
                REG_REC_BUFFER_SIZE_LO_ADDR, _record_size.at(port).get(), port);
        }


        // Initialize playback properties
        _play_type.reserve(_num_output_ports);
        _play_offset.reserve(_num_output_ports);
        _play_size.reserve(_num_output_ports);
        _packet_size.reserve(_num_output_ports);
        _atomic_item_size_out.reserve(_num_output_ports);
<<<<<<< HEAD
        _cmd_fifo_spaces.resize(_num_output_ports);
=======
>>>>>>> 56f3aab2
        for (size_t port = 0; port < _num_output_ports; port++) {
            _register_output_props(port);
            _replay_reg_iface.poke32(REG_PLAY_ITEM_SIZE_ADDR,
                uhd::convert::get_bytes_per_item(_play_type.at(port).get()),
                port);
            _replay_reg_iface.poke64(
                REG_PLAY_BASE_ADDR_LO_ADDR, _play_offset.at(port).get(), port);
            _replay_reg_iface.poke64(
                REG_PLAY_BUFFER_SIZE_LO_ADDR, _play_size.at(port).get(), port);
            _replay_reg_iface.poke32(REG_PLAY_WORDS_PER_PKT_ADDR,
                (_packet_size.at(port).get() - get_chdr_hdr_len()) / _word_size,
                port);
            // The register to get the command FIFO space was added in v1.1
            if (_fpga_compat >= 0x00010001) {
                _cmd_fifo_spaces[port] = _replay_reg_iface.peek32(
                    REG_PLAY_CMD_FIFO_SPACE_ADDR, port);
            }
        }
    }

    /**************************************************************************
     * Replay Control API
     **************************************************************************/
    void record(const uint64_t offset, const uint64_t size, const size_t port) override
    {
        set_property<uint64_t>(
            PROP_KEY_RECORD_OFFSET, offset, {res_source_info::USER, port});
        set_property<uint64_t>(PROP_KEY_RECORD_SIZE, size, {res_source_info::USER, port});

        // The pointers to the new record buffer space must be set
        record_restart(port);
    }

    void record_restart(const size_t port) override
    {
        // Ensure that the buffer is properly configured before recording
        _validate_record_buffer(port);
        // Any value written to this register causes a record restart
        _replay_reg_iface.poke32(REG_REC_RESTART_ADDR, 0, port);
    }

    void play(const uint64_t offset,
        const uint64_t size,
        const size_t port,
        const uhd::time_spec_t time_spec,
        const bool repeat) override
    {
        config_play(offset, size, port);
        uhd::stream_cmd_t play_cmd =
            repeat ? uhd::stream_cmd_t(uhd::stream_cmd_t::STREAM_MODE_START_CONTINUOUS)
                   : uhd::stream_cmd_t(uhd::stream_cmd_t::STREAM_MODE_NUM_SAMPS_AND_DONE);
        play_cmd.num_samps  = size / get_play_item_size(port);
        play_cmd.time_spec  = time_spec;
        play_cmd.stream_now = (time_spec == 0.0);
        issue_stream_cmd(play_cmd, port);
    }

    void stop(const size_t port) override
    {
        uhd::stream_cmd_t stop_cmd =
            uhd::stream_cmd_t(uhd::stream_cmd_t::STREAM_MODE_STOP_CONTINUOUS);
        issue_stream_cmd(stop_cmd, port);
    }

    uint64_t get_mem_size() const override
    {
        return _mem_size;
    }

    uint64_t get_word_size() const override
    {
        return _word_size;
    }

    /**************************************************************************
     * Record Buffer State API
     **************************************************************************/
    uint64_t get_record_offset(const size_t port) const override
    {
        return _record_offset.at(port).get();
    }

    uint64_t get_record_size(const size_t port) const override
    {
        return _record_size.at(port).get();
    }

    uint64_t get_record_fullness(const size_t port) override
    {
        return _replay_reg_iface.peek64(REG_REC_FULLNESS_LO_ADDR, port);
    }

    uint64_t get_record_position(const size_t port) override
    {
        if (_fpga_compat < 0x00010001) {
            throw uhd::not_implemented_error("Replay block version 1.1 or "
                "greater required to get record position.  "
                "Update the FPGA image to get this feature.");
        }
        return _replay_reg_iface.peek64(REG_REC_POS_LO_ADDR, port);
    }

    io_type_t get_record_type(const size_t port) const override
    {
        return _record_type.at(port).get();
    }

    size_t get_record_item_size(const size_t port) const override
    {
        return uhd::convert::get_bytes_per_item(get_record_type(port));
    }

    bool get_record_async_metadata(
        uhd::rx_metadata_t& metadata, const double timeout = 0.0)
    {
        return _record_msg_queue.pop_with_timed_wait(metadata, timeout);
    }

    /**************************************************************************
     * Playback State API
     **************************************************************************/
    uint64_t get_play_offset(const size_t port) const override
    {
        return _play_offset.at(port).get();
    }

    uint64_t get_play_size(const size_t port) const override
    {
        return _play_size.at(port).get();
    }

    uint64_t get_play_position(const size_t port) override
    {
        if (_fpga_compat < 0x00010001) {
            throw uhd::not_implemented_error(
                "Replay block version 1.1 or greater required to get play position.  "
                "Update the FPGA image to get this feature.");
        }
        return _replay_reg_iface.peek64(REG_PLAY_POS_LO_ADDR, port);
    }

    uint32_t get_max_items_per_packet(const size_t port) const override
    {
        return (_packet_size.at(port).get() - get_chdr_hdr_len())
               / get_play_item_size(port);
    }

    uint32_t get_max_packet_size(const size_t port) const override
    {
        return _packet_size.at(port).get();
    }

    io_type_t get_play_type(const size_t port) const override
    {
        return _play_type.at(port).get();
    }

    size_t get_play_item_size(const size_t port) const override
    {
        return uhd::convert::get_bytes_per_item(get_play_type(port));
    }

    bool get_play_async_metadata(uhd::async_metadata_t& metadata, const double timeout)
    {
        return _playback_msg_queue.pop_with_timed_wait(metadata, timeout);
    }

    /**************************************************************************
     * Advanced Record Control API calls
     *************************************************************************/
    void set_record_type(const io_type_t type, const size_t port) override
    {
        set_property<std::string>(
            PROP_KEY_TYPE, type, {res_source_info::INPUT_EDGE, port});
    }

    /**************************************************************************
     * Advanced Playback Control API
     **************************************************************************/
    void config_play(
        const uint64_t offset, const uint64_t size, const size_t port) override
    {
        set_property<uint64_t>(
            PROP_KEY_PLAY_OFFSET, offset, {res_source_info::USER, port});
        set_property<uint64_t>(PROP_KEY_PLAY_SIZE, size, {res_source_info::USER, port});
        _validate_play_buffer(port);
    }

    void set_play_type(const io_type_t type, const size_t port) override
    {
        set_property<std::string>(
            PROP_KEY_TYPE, type, {res_source_info::OUTPUT_EDGE, port});
    }

    void set_max_items_per_packet(const uint32_t ipp, const size_t port) override
    {
        set_max_packet_size(get_chdr_hdr_len() + ipp * get_play_item_size(port), port);
    }

    void set_max_packet_size(const uint32_t size, const size_t port) override
    {
        set_property<uint32_t>(PROP_KEY_PKT_SIZE, size, {res_source_info::USER, port});
    }

    void issue_stream_cmd(const uhd::stream_cmd_t& stream_cmd, const size_t port) override
    {
        // Ensure that the buffer is properly configured before issuing a stream command
        _validate_play_buffer(port);
        RFNOC_LOG_TRACE("replay_block_control_impl::issue_stream_cmd(port="
                        << port << ", mode=" << char(stream_cmd.stream_mode) << ")");

        // Setup the mode to instruction flags
        const uint8_t play_cmd = [stream_cmd]() -> uint8_t {
            switch (stream_cmd.stream_mode) {
                case uhd::stream_cmd_t::STREAM_MODE_STOP_CONTINUOUS:
                    return PLAY_CMD_STOP; // Stop playing back data
                case uhd::stream_cmd_t::STREAM_MODE_NUM_SAMPS_AND_DONE:
                case uhd::stream_cmd_t::STREAM_MODE_NUM_SAMPS_AND_MORE:
                    return PLAY_CMD_FINITE; // Play NUM_SAMPS then stop
                case uhd::stream_cmd_t::STREAM_MODE_START_CONTINUOUS:
                    return PLAY_CMD_CONTINUOUS; // Playback continuously over the play
                                                // buffer until stopped
                default:
                    throw uhd::value_error("Requested invalid stream command.");
            }
        }();

        // The register to get the command FIFO space was added in v1.1
        if (_fpga_compat >= 0x00010001) {
            // Make sure the command queue has space.  Allow stop commands to pass.
            if (not play_cmd == PLAY_CMD_STOP and _cmd_fifo_spaces[port] == 0) {
                _cmd_fifo_spaces[port] = _replay_reg_iface.peek32(
                    REG_PLAY_CMD_FIFO_SPACE_ADDR, port);
                if (_cmd_fifo_spaces[port] == 0) {
                    throw uhd::op_failed("[Replay] Play command queue is full");
                }
            }
        }

        // Calculate the number of words to transfer in NUM_SAMPS mode
        if (play_cmd == PLAY_CMD_FINITE) {
            uint64_t num_words =
                stream_cmd.num_samps * get_play_item_size(port) / get_word_size();
            _replay_reg_iface.poke64(REG_PLAY_CMD_NUM_WORDS_LO_ADDR, num_words, port);
        }

        // Set the time for the command
        const uint32_t timed_flag = (stream_cmd.stream_now) ? 0 : PLAY_COMMAND_TIMED_MASK;
        if (!stream_cmd.stream_now) {
            const double tick_rate = get_tick_rate();
            UHD_LOG_DEBUG("REPLAY",
                "Using tick rate " << (tick_rate / 1e6) << " MHz to set stream command.");
            const uint64_t ticks = stream_cmd.time_spec.to_ticks(tick_rate);
            _replay_reg_iface.poke64(REG_PLAY_CMD_TIME_LO_ADDR, ticks, port);
        }

        // Issue the stream command
        uint32_t command_word = (play_cmd & PLAY_COMMAND_MASK) | timed_flag;
        _replay_reg_iface.poke32(REG_PLAY_CMD_ADDR, command_word, port);

        // The register to get the command FIFO space was added in v1.1
        if (_fpga_compat >= 0x00010001) {
            if (play_cmd == PLAY_CMD_STOP) {
                // The stop command will clear the FIFO, so reset the space value
                _cmd_fifo_spaces[port] = _replay_reg_iface.peek32(
                    REG_PLAY_CMD_FIFO_SPACE_ADDR, port);
            } else {
                _cmd_fifo_spaces[port]--;
            }
        }
    }

protected:
    // Block-specific register interface
    multichan_register_iface _replay_reg_iface;

private:
    void _register_input_props(const size_t port)
    {
        // Get default property values
        const io_type_t default_type = IO_TYPE_SC16;
        const uint64_t record_offset = 0;
        const uint64_t record_size   = _mem_size;

        // Initialize properties
        _record_type.emplace_back(property_t<std::string>(
            PROP_KEY_TYPE, default_type, {res_source_info::INPUT_EDGE, port}));
        _record_offset.push_back(property_t<uint64_t>(
            PROP_KEY_RECORD_OFFSET, record_offset, {res_source_info::USER, port}));
        _record_size.push_back(property_t<uint64_t>(
            PROP_KEY_RECORD_SIZE, record_size, {res_source_info::USER, port}));
        _atomic_item_size_in.push_back(property_t<size_t>(
            PROP_KEY_ATOMIC_ITEM_SIZE, _word_size, {res_source_info::INPUT_EDGE, port}));
        UHD_ASSERT_THROW(_record_type.size() == port + 1);
        UHD_ASSERT_THROW(_record_offset.size() == port + 1);
        UHD_ASSERT_THROW(_record_size.size() == port + 1);
        UHD_ASSERT_THROW(_atomic_item_size_in.size() == port + 1);

        // Register user properties
        register_property(&_record_type.at(port));
        register_property(&_record_offset.at(port));
        register_property(&_record_size.at(port));
        register_property(&_atomic_item_size_in.at(port));

        // Add property resolvers
        add_property_resolver({&_record_offset.at(port)}, {}, [this, port]() {
            _set_record_offset(_record_offset.at(port).get(), port);
        });
        add_property_resolver({&_record_size.at(port)},
            {&_record_size.at(port)},
            [this, port]() { _set_record_size(_record_size.at(port).get(), port); });
        add_property_resolver({&_atomic_item_size_in.back(),
                                  get_mtu_prop_ref({res_source_info::INPUT_EDGE, port})},
            {&_atomic_item_size_in.back()},
            [this, port, &ais_in = _atomic_item_size_in.back()]() {
                ais_in = uhd::math::lcm<size_t>(ais_in, get_word_size());
                ais_in = std::min<size_t>(
                    ais_in, get_mtu({res_source_info::INPUT_EDGE, port}));
                if (ais_in.get() % get_word_size() > 0) {
                    ais_in = ais_in - (ais_in.get() % get_word_size());
                }
                RFNOC_LOG_TRACE("Resolve atomic item size in to " << ais_in);
            });
    }

    void _register_output_props(const size_t port)
    {
        // Get default property values
        const io_type_t default_type = IO_TYPE_SC16;
        const uint64_t play_offset   = 0;
        const uint64_t play_size     = _mem_size;
        const uint32_t packet_size   = get_mtu({res_source_info::OUTPUT_EDGE, port});

        // Initialize properties
        _play_type.emplace_back(property_t<std::string>(
            PROP_KEY_TYPE, default_type, {res_source_info::OUTPUT_EDGE, port}));
        _play_offset.push_back(property_t<uint64_t>(
            PROP_KEY_PLAY_OFFSET, play_offset, {res_source_info::USER, port}));
        _play_size.push_back(property_t<uint64_t>(
            PROP_KEY_PLAY_SIZE, play_size, {res_source_info::USER, port}));
        _packet_size.push_back(property_t<uint32_t>(
            PROP_KEY_PKT_SIZE, packet_size, {res_source_info::USER, port}));
        _atomic_item_size_out.push_back(property_t<size_t>(
            PROP_KEY_ATOMIC_ITEM_SIZE, _word_size, {res_source_info::OUTPUT_EDGE, port}));
        UHD_ASSERT_THROW(_play_type.size() == port + 1);
        UHD_ASSERT_THROW(_play_offset.size() == port + 1);
        UHD_ASSERT_THROW(_play_size.size() == port + 1);
        UHD_ASSERT_THROW(_packet_size.size() == port + 1);
        UHD_ASSERT_THROW(_atomic_item_size_out.size() == port + 1);

        // Register user properties
        register_property(&_play_type.at(port));
        register_property(&_play_offset.at(port));
        register_property(&_play_size.at(port));
        register_property(&_packet_size.at(port));
        register_property(&_atomic_item_size_out.at(port));

        // Add property resolvers
        add_property_resolver({&_play_type.at(port)}, {}, [this, port]() {
            _set_play_type(_play_type.at(port).get(), port);
        });
        add_property_resolver({&_play_offset.at(port)}, {}, [this, port]() {
            _set_play_offset(_play_offset.at(port).get(), port);
        });
        add_property_resolver({&_play_size.at(port)},
            {&_play_size.at(port)},
            [this, port]() { _set_play_size(_play_size.at(port).get(), port); });
        add_property_resolver({&_packet_size.at(port),
                                  get_mtu_prop_ref({res_source_info::OUTPUT_EDGE, port})},
            {},
            [this, port]() { _set_packet_size(_packet_size.at(port).get(), port); });
        add_property_resolver({&_atomic_item_size_out.back(),
                                  get_mtu_prop_ref({res_source_info::OUTPUT_EDGE, port})},
            {&_atomic_item_size_out.back()},
            [this, port, &ais_out = _atomic_item_size_out.back()]() {
                ais_out = uhd::math::lcm<size_t>(ais_out, get_word_size());
                ais_out = std::min<size_t>(
                    ais_out, get_mtu({res_source_info::OUTPUT_EDGE, port}));
                if (ais_out.get() % get_word_size() > 0) {
                    ais_out = ais_out - (ais_out.get() % get_word_size());
                }
                RFNOC_LOG_TRACE("Resolve atomic item size out to " << ais_out);
            });
    }

    void _set_play_type(const io_type_t type, const size_t port)
    {
        uint32_t play_item_size = uhd::convert::get_bytes_per_item(type);
        _replay_reg_iface.poke32(REG_PLAY_ITEM_SIZE_ADDR, play_item_size, port);
    }

    void _set_record_offset(const uint64_t record_offset, const size_t port)
    {
        if ((record_offset % _word_size) != 0) {
            throw uhd::value_error("Record offset must be a multiple of word size.");
        }
        if (record_offset > _mem_size) {
            throw uhd::value_error("Record offset is out of bounds.");
        }
        _replay_reg_iface.poke64(REG_REC_BASE_ADDR_LO_ADDR, record_offset, port);
    }

    void _set_record_size(const uint64_t record_size, const size_t port)
    {
        if ((record_size % _word_size) != 0) {
            _record_size.at(port) = record_size - (record_size % _word_size);
            throw uhd::value_error("Record buffer size must be a multiple of word size.");
        }
        _replay_reg_iface.poke64(REG_REC_BUFFER_SIZE_LO_ADDR, record_size, port);
    }

    void _set_play_offset(const uint64_t play_offset, const size_t port)
    {
        if ((play_offset % _word_size) != 0) {
            throw uhd::value_error("Play offset must be a multiple of word size.");
        }
        if (play_offset > _mem_size) {
            throw uhd::value_error("Play offset is out of bounds.");
        }
        _replay_reg_iface.poke64(REG_PLAY_BASE_ADDR_LO_ADDR, play_offset, port);
    }

    void _set_play_size(const uint64_t play_size, const size_t port)
    {
        if ((play_size % _word_size) != 0) {
            _play_size.at(port) = play_size - (play_size % _word_size);
            throw uhd::value_error("Play buffer size must be a multiple of word size.");
        }
        if ((play_size % get_play_item_size(port)) != 0) {
            _play_size.at(port) = play_size - (play_size % get_play_item_size(port));
            throw uhd::value_error("Play buffer size must be a multiple of item size.");
        }
        _replay_reg_iface.poke64(REG_PLAY_BUFFER_SIZE_LO_ADDR, play_size, port);
    }

    void _set_packet_size(const uint32_t packet_size, const size_t port)
    {
        const size_t mtu               = get_mtu({res_source_info::OUTPUT_EDGE, port});
        uint32_t requested_packet_size = packet_size;
        if (requested_packet_size > mtu) {
            requested_packet_size = mtu;
            RFNOC_LOG_WARNING("Requested packet size exceeds MTU! Coercing to "
                              << requested_packet_size);
        }
        const size_t max_payload_bytes =
            get_max_payload_size({res_source_info::OUTPUT_EDGE, port});
        const uint32_t item_size = get_play_item_size(port);
        const uint32_t ipc       = _word_size / item_size; // items per cycle
        const uint32_t max_items = max_payload_bytes / item_size;
        const uint32_t max_ipp   = max_items - (max_items % ipc);
        const uint32_t requested_payload_size =
            requested_packet_size - (mtu - max_payload_bytes);
        uint32_t ipp = requested_payload_size / item_size;
        if (ipp > max_ipp) {
            RFNOC_LOG_DEBUG("ipp value " << ipp << " exceeds MTU of " << mtu
                                         << "! Coercing to " << max_ipp);
            ipp = max_ipp;
        }
        if ((ipp % ipc) != 0) {
            ipp = ipp - (ipp % ipc);
            RFNOC_LOG_WARNING(
                "ipp must be a multiple of the block bus width! Coercing to " << ipp);
        }
        if (ipp <= 0) {
            ipp = max_ipp;
            RFNOC_LOG_WARNING("ipp must be greater than zero! Coercing to " << ipp);
        }
        // Packet size must be a multiple of word size
        if ((packet_size % _word_size) != 0) {
            throw uhd::value_error("Packet size must be a multiple of word size.");
        }
        const uint16_t words_per_packet =
            uhd::narrow_cast<uint16_t>(ipp * item_size / _word_size);
        _replay_reg_iface.poke32(
            REG_PLAY_WORDS_PER_PKT_ADDR, uint32_t(words_per_packet), port);
    }

    void _validate_record_buffer(const size_t port)
    {
        // The entire record buffer must be within the bounds of memory
        if ((get_record_offset(port) + get_record_size(port)) > get_mem_size()) {
            throw uhd::value_error("Record buffer goes out of bounds.");
        }
    }

    void _validate_play_buffer(const size_t port)
    {
        // Streaming requires that the buffer size is a multiple of item size
        if ((get_play_size(port) % get_play_item_size(port)) != 0) {
            throw uhd::value_error("Play size must be must be a multiple of item size.");
        }
        // The entire play buffer must be within the bounds of memory
        if ((get_play_offset(port) + get_play_size(port)) > get_mem_size()) {
            throw uhd::value_error("Play buffer goes out of bounds.");
        }
    }

    void _handle_rx_event_action(
        const res_source_info& src, rx_event_action_info::sptr rx_event_action)
    {
        UHD_ASSERT_THROW(src.type == res_source_info::INPUT_EDGE);
        uhd::rx_metadata_t rx_md{};
        rx_md.error_code = rx_event_action->error_code;
        RFNOC_LOG_DEBUG("Received RX error code on channel "
                        << src.instance << ", error code " << rx_md.strerror());
        _record_msg_queue.push_with_pop_on_full(rx_md);
    }

    void _handle_tx_event_action(
        const res_source_info& src, tx_event_action_info::sptr tx_event_action)
    {
        UHD_ASSERT_THROW(src.type == res_source_info::OUTPUT_EDGE);

        uhd::async_metadata_t md;
        md.event_code    = tx_event_action->event_code;
        md.channel       = src.instance;
        md.has_time_spec = tx_event_action->has_tsf;

        if (md.has_time_spec) {
            md.time_spec =
                uhd::time_spec_t::from_ticks(tx_event_action->tsf, get_tick_rate());
        }
        RFNOC_LOG_DEBUG("Received TX error code on channel "
                        << src.instance << ", error code "
                        << static_cast<int>(md.event_code));
        _playback_msg_queue.push_with_pop_on_full(md);
    }

    /**************************************************************************
     * Attributes
     *************************************************************************/
    const size_t _num_input_ports;
    const size_t _num_output_ports;

    // Block compat number
    const uint32_t _fpga_compat;

    // These size params are configurable in the FPGA
    const uint16_t _word_size;
    const uint64_t _mem_size;

    std::vector<property_t<std::string>> _record_type;
    std::vector<property_t<uint64_t>> _record_offset;
    std::vector<property_t<uint64_t>> _record_size;
    std::vector<property_t<std::string>> _play_type;
    std::vector<property_t<uint64_t>> _play_offset;
    std::vector<property_t<uint64_t>> _play_size;
    std::vector<property_t<uint32_t>> _packet_size;
    std::vector<property_t<size_t>> _atomic_item_size_in;
    std::vector<property_t<size_t>> _atomic_item_size_out;

    std::vector<size_t> _cmd_fifo_spaces;

    // Message queues for async data
    uhd::transport::bounded_buffer<uhd::async_metadata_t> _playback_msg_queue{
        ASYNC_MSG_QUEUE_SIZE};
    uhd::transport::bounded_buffer<uhd::rx_metadata_t> _record_msg_queue{
        ASYNC_MSG_QUEUE_SIZE};
};

UHD_RFNOC_BLOCK_REGISTER_DIRECT(
    replay_block_control, REPLAY_BLOCK, "Replay", CLOCK_KEY_GRAPH, "bus_clk")<|MERGE_RESOLUTION|>--- conflicted
+++ resolved
@@ -176,10 +176,6 @@
         _play_size.reserve(_num_output_ports);
         _packet_size.reserve(_num_output_ports);
         _atomic_item_size_out.reserve(_num_output_ports);
-<<<<<<< HEAD
-        _cmd_fifo_spaces.resize(_num_output_ports);
-=======
->>>>>>> 56f3aab2
         for (size_t port = 0; port < _num_output_ports; port++) {
             _register_output_props(port);
             _replay_reg_iface.poke32(REG_PLAY_ITEM_SIZE_ADDR,
